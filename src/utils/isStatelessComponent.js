--- conflicted
+++ resolved
@@ -27,16 +27,6 @@
   'FunctionExpression',
   'ArrowFunctionExpression',
 ];
-
-function isValidCalleeType(type) {
-  return [
-    'Identifier',
-    'CallExpression',
-    'ArrayExpression',
-    'TemplateLiteral',
-    'Literal'
-  ].indexOf(type) < 0;
-}
 
 function isJSXElementOrReactCreateElement(path) {
   return (
@@ -102,14 +92,8 @@
         if (calleeValue.node.type === 'MemberExpression') {
           if (calleeValue.get('object').node.type === 'Identifier') {
             resolvedValue = resolveToValue(calleeValue.get('object'));
-<<<<<<< HEAD
-          }
-          else {
-            while (isValidCalleeType(calleeValue.get('object').node.type)) {
-=======
           } else if (types.MemberExpression.check(calleeValue.node)) {
             do {
->>>>>>> 5f7d9d9b
               calleeValue = calleeValue.get('object');
               namesToResolve.unshift(calleeValue.get('property'));
             } while (types.MemberExpression.check(calleeValue.node));

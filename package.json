--- conflicted
+++ resolved
@@ -1,10 +1,6 @@
 {
   "name": "react-docgen",
-<<<<<<< HEAD
   "version": "3.0.0-beta8",
-=======
-  "version": "2.20.0",
->>>>>>> 1ec25a94
   "description": "A CLI and toolkit to extract information from React components for documentation generation.",
   "repository": {
     "type": "git",
@@ -45,21 +41,9 @@
     "recast": "^0.12.6"
   },
   "devDependencies": {
-<<<<<<< HEAD
-    "babel-cli": "^6.9.0",
-    "babel-eslint": "^8.0.1",
-    "babel-jest": "^21.2.0",
-    "babel-plugin-transform-object-rest-spread": "^6.23.0",
-    "babel-plugin-transform-runtime": "^6.9.0",
-    "babel-preset-env": "^1.1.8",
-    "babel-preset-flow": "^6.23.0",
-    "cross-spawn": "^5.0.0",
-    "eslint": "^4.3.0",
-    "flow-bin": "^0.57.3",
-=======
     "babel-cli": "^6.26.0",
     "babel-core": "^6.26.0",
-    "babel-eslint": "^7.0.0",
+    "babel-eslint": "^8.0.1",
     "babel-jest": "^21.2.0",
     "babel-plugin-transform-object-rest-spread": "^6.26.0",
     "babel-plugin-transform-runtime": "^6.23.0",
@@ -68,7 +52,6 @@
     "cross-spawn": "^5.0.0",
     "eslint": "^4.3.0",
     "flow-bin": "^0.59.0",
->>>>>>> 1ec25a94
     "jest": "^21.2.1",
     "jest-diff": "^21.2.1",
     "jest-matcher-utils": "^21.2.1",

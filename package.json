{
  "name": "react-docgen",
<<<<<<< HEAD
  "version": "2.21.0",
=======
  "version": "3.0.0-beta12",
>>>>>>> 609f8afa
  "description": "A CLI and toolkit to extract information from React components for documentation generation.",
  "repository": {
    "type": "git",
    "url": "https://github.com/reactjs/react-docgen.git"
  },
  "bugs": "https://github.com/reactjs/react-docgen/issues",
  "bin": {
    "react-docgen": "bin/react-docgen.js"
  },
  "files": [
    "bin",
    "dist",
    "PATENTS"
  ],
  "engines": {
    "node": ">=6"
  },
  "main": "dist/main.js",
  "scripts": {
    "build": "rimraf dist/ && babel src/ --out-dir dist/ --ignore __tests__,__mocks__",
    "lint": "eslint src/ bin/",
    "prepublish": "yarn build",
    "preversion": "yarn lint",
    "test": "jest",
    "test:ci": "yarn lint && yarn flow && yarn test --runInBand",
    "watch": "yarn build --watch"
  },
  "keywords": [
    "react",
    "documentation-generation"
  ],
  "author": "Felix Kling",
  "license": "BSD-3-Clause",
  "dependencies": {
    "@babel/parser": "7.0.0-beta.51",
    "async": "^2.1.4",
    "babel-runtime": "^6.9.2",
    "commander": "^2.9.0",
    "doctrine": "^2.0.0",
    "node-dir": "^0.1.10",
    "recast": "^0.15.0"
  },
  "devDependencies": {
    "babel-cli": "^6.26.0",
    "babel-core": "^6.26.0",
    "babel-eslint": "^8.2.2",
<<<<<<< HEAD
    "babel-jest": "^21.2.0",
=======
    "babel-jest": "^23.0.1",
>>>>>>> 609f8afa
    "babel-plugin-transform-object-rest-spread": "^6.26.0",
    "babel-plugin-transform-runtime": "^6.23.0",
    "babel-preset-env": "^1.6.1",
    "babel-preset-flow": "^6.23.0",
<<<<<<< HEAD
    "cross-spawn": "^5.0.0",
    "eslint": "^4.18.1",
    "flow-bin": "^0.59.0",
    "jest": "^21.2.1",
    "jest-diff": "^21.2.1",
    "jest-matcher-utils": "^21.2.1",
=======
    "cross-spawn": "^6.0.4",
    "eslint": "^5.0.1",
    "flow-bin": "^0.75.0",
    "jest": "^23.1.0",
    "jest-diff": "^23.0.1",
    "jest-matcher-utils": "^23.0.1",
>>>>>>> 609f8afa
    "rimraf": "^2.3.2",
    "temp": "^0.8.1"
  },
  "jest": {
    "setupTestFrameworkScriptFile": "<rootDir>/tests/setupTestFramework.js",
    "roots": [
      "bin",
      "src"
    ],
    "testRegex": "/__tests__/.*-test\\.js$"
  }
}<|MERGE_RESOLUTION|>--- conflicted
+++ resolved
@@ -1,10 +1,6 @@
 {
   "name": "react-docgen",
-<<<<<<< HEAD
-  "version": "2.21.0",
-=======
   "version": "3.0.0-beta12",
->>>>>>> 609f8afa
   "description": "A CLI and toolkit to extract information from React components for documentation generation.",
   "repository": {
     "type": "git",
@@ -51,30 +47,17 @@
     "babel-cli": "^6.26.0",
     "babel-core": "^6.26.0",
     "babel-eslint": "^8.2.2",
-<<<<<<< HEAD
-    "babel-jest": "^21.2.0",
-=======
     "babel-jest": "^23.0.1",
->>>>>>> 609f8afa
     "babel-plugin-transform-object-rest-spread": "^6.26.0",
     "babel-plugin-transform-runtime": "^6.23.0",
     "babel-preset-env": "^1.6.1",
     "babel-preset-flow": "^6.23.0",
-<<<<<<< HEAD
-    "cross-spawn": "^5.0.0",
-    "eslint": "^4.18.1",
-    "flow-bin": "^0.59.0",
-    "jest": "^21.2.1",
-    "jest-diff": "^21.2.1",
-    "jest-matcher-utils": "^21.2.1",
-=======
     "cross-spawn": "^6.0.4",
     "eslint": "^5.0.1",
     "flow-bin": "^0.75.0",
     "jest": "^23.1.0",
     "jest-diff": "^23.0.1",
     "jest-matcher-utils": "^23.0.1",
->>>>>>> 609f8afa
     "rimraf": "^2.3.2",
     "temp": "^0.8.1"
   },

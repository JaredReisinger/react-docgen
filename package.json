--- conflicted
+++ resolved
@@ -1,10 +1,6 @@
 {
   "name": "react-docgen",
-<<<<<<< HEAD
   "version": "3.0.0-beta6",
-=======
-  "version": "2.17.0",
->>>>>>> 55bbefed
   "description": "A CLI and toolkit to extract information from React components for documentation generation.",
   "repository": {
     "type": "git",
@@ -54,15 +50,10 @@
     "babel-preset-flow": "^6.23.0",
     "cross-spawn": "^5.0.0",
     "eslint": "^4.3.0",
-<<<<<<< HEAD
-    "flow-bin": "^0.50.0",
-    "jest": "^20.0.4",
-=======
     "flow-bin": "^0.53.1",
     "jest": "^20.0.4",
     "jest-diff": "^20.0.3",
     "jest-matcher-utils": "^20.0.3",
->>>>>>> 55bbefed
     "rimraf": "^2.3.2",
     "temp": "^0.8.1"
   },
